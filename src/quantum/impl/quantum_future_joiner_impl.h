--- conflicted
+++ resolved
@@ -18,101 +18,9 @@
 //##############################################################################################
 //#################################### IMPLEMENTATIONS #########################################
 //##############################################################################################
-<<<<<<< HEAD
-=======
-#include <quantum/interface/quantum_icoro_context.h>
-#include <quantum/interface/quantum_ithread_promise.h>
->>>>>>> add1de94
-#include <type_traits>
-
 namespace Bloomberg {
 namespace quantum {
 
-<<<<<<< HEAD
-template <class DISPATCHER>
-FutureJoiner<DISPATCHER>::FutureJoiner(DISPATCHER& dispatcher) :
-    _dispatcher(dispatcher)
-{
-}
-
-template <class DISPATCHER>
-template <class T>
-ThreadFuturePtr<std::vector<T>>
-FutureJoiner<DISPATCHER>::operator()(std::vector<ThreadContextPtr<T>>&& futures)
-{
-    static_assert(std::is_same<typename DISPATCHER::ContextTag, typename ThreadContext<T>::ContextTag>::value, "Wrong call context");
-    return join<ThreadContext,T>(typename DISPATCHER::ContextTag{}, std::move(futures));
-}
-
-template <class DISPATCHER>
-template <class T>
-ThreadFuturePtr<std::vector<T>>
-FutureJoiner<DISPATCHER>::join(std::vector<ThreadContextPtr<T>>&& futures)
-{
-    static_assert(std::is_same<typename DISPATCHER::ContextTag, typename ThreadContext<T>::ContextTag>::value, "Wrong call context");
-    return join<ThreadContext,T>(typename DISPATCHER::ContextTag{}, std::move(futures));
-}
-
-template <class DISPATCHER>
-template <class T>
-ThreadFuturePtr<std::vector<T>>
-FutureJoiner<DISPATCHER>::operator()(std::vector<ThreadFuturePtr<T>>&& futures)
-{
-    static_assert(std::is_same<typename DISPATCHER::ContextTag, typename ThreadContext<T>::ContextTag>::value, "Wrong call context");
-    return join<ThreadFuture,T>(typename DISPATCHER::ContextTag{}, std::move(futures));
-}
-
-template <class DISPATCHER>
-template <class T>
-ThreadFuturePtr<std::vector<T>>
-FutureJoiner<DISPATCHER>::join(std::vector<ThreadFuturePtr<T>>&& futures)
-{
-    static_assert(std::is_same<typename DISPATCHER::ContextTag, typename ThreadContext<T>::ContextTag>::value, "Wrong call context");
-    return join<ThreadFuture,T>(typename DISPATCHER::ContextTag{}, std::move(futures));
-}
-
-template <class DISPATCHER>
-template <class T>
-CoroContextPtr<std::vector<T>>
-FutureJoiner<DISPATCHER>::operator()(std::vector<CoroContextPtr<T>>&& futures)
-{
-    return join<CoroContext,T>(typename CoroContext<T>::ContextTag{}, std::move(futures));
-}
-
-template <class DISPATCHER>
-template <class T>
-CoroContextPtr<std::vector<T>>
-FutureJoiner<DISPATCHER>::join(std::vector<CoroContextPtr<T>>&& futures)
-{
-    return join<CoroContext,T>(typename CoroContext<T>::ContextTag{}, std::move(futures));
-}
-
-template <class DISPATCHER>
-template <class T>
-CoroContextPtr<std::vector<T>>
-FutureJoiner<DISPATCHER>::operator()(std::vector<CoroFuturePtr<T>>&& futures)
-{
-    return join<CoroFuture,T>(typename CoroFuture<T>::ContextTag{}, std::move(futures));
-}
-
-template <class DISPATCHER>
-template <class T>
-CoroContextPtr<std::vector<T>>
-FutureJoiner<DISPATCHER>::join(std::vector<CoroFuturePtr<T>>&& futures)
-{
-    return join<CoroFuture,T>(typename CoroFuture<T>::ContextTag{}, std::move(futures));
-}
-
-template <class DISPATCHER>
-template <template<class> class FUTURE, class T>
-ThreadFuturePtr<std::vector<T>>
-FutureJoiner<DISPATCHER>::join(ThreadContextTag,
-                               std::vector<typename FUTURE<T>::Ptr>&& futures)
-{
-#if (__cplusplus == 201103L)
-    std::shared_ptr<std::vector<typename FUTURE<T>::Ptr>> containerPtr(new std::vector<typename FUTURE<T>::Ptr>(std::move(futures)));
-    return _dispatcher.template postAsyncIo<std::vector<T>>([containerPtr](ThreadPromisePtr<std::vector<T>> promise)
-=======
 template <typename T>
 template <class DISPATCHER, class>
 ThreadFuturePtr<std::vector<T>>
@@ -153,7 +61,6 @@
 #if (__cplusplus == 201103L)
     std::shared_ptr<std::vector<typename FUTURE<T>::Ptr>> containerPtr(new std::vector<typename FUTURE<T>::Ptr>(std::move(futures)));
     return dispatcher.template postAsyncIo<std::vector<T>>([containerPtr](ThreadPromisePtr<std::vector<T>> promise)
->>>>>>> add1de94
     {
         std::vector<T> result;
         result.reserve(containerPtr->size());
@@ -164,11 +71,7 @@
         return promise->set(std::move(result));
     });
 #else
-<<<<<<< HEAD
-    return _dispatcher.template postAsyncIo<std::vector<T>>([container{std::move(futures)}](ThreadPromisePtr<std::vector<T>> promise)
-=======
     return dispatcher.template postAsyncIo<std::vector<T>>([container{std::move(futures)}](ThreadPromisePtr<std::vector<T>> promise)
->>>>>>> add1de94
     {
         std::vector<T> result;
         result.reserve(container.size());
@@ -181,17 +84,6 @@
 #endif
 }
 
-<<<<<<< HEAD
-template <class DISPATCHER>
-template <template<class> class FUTURE, class T>
-typename FUTURE<std::vector<T>>::Ptr
-FutureJoiner<DISPATCHER>::join(CoroContextTag,
-                               std::vector<typename FUTURE<T>::Ptr>&& futures)
-{
-#if (__cplusplus == 201103L)
-    std::shared_ptr<std::vector<typename FUTURE<T>::Ptr>> containerPtr(new std::vector<typename FUTURE<T>::Ptr>(std::move(futures)));
-    return _dispatcher.template post<std::vector<T>>([containerPtr](CoroContextPtr<std::vector<T>> ctx)
-=======
 template <typename T>
 template <template<class> class FUTURE, class DISPATCHER>
 CoroContextPtr<std::vector<T>>
@@ -200,7 +92,6 @@
 #if (__cplusplus == 201103L)
     std::shared_ptr<std::vector<typename FUTURE<T>::Ptr>> containerPtr(new std::vector<typename FUTURE<T>::Ptr>(std::move(futures)));
     return dispatcher.template post<std::vector<T>>([containerPtr](CoroContextPtr<std::vector<T>> ctx)
->>>>>>> add1de94
     {
         std::vector<T> result;
         result.reserve(containerPtr->size());
@@ -211,11 +102,7 @@
         return ctx->set(std::move(result));
     });
 #else
-<<<<<<< HEAD
-    return _dispatcher.template post<std::vector<T>>([container{std::move(futures)}](CoroContextPtr<std::vector<T>> ctx)
-=======
     return dispatcher.template post<std::vector<T>>([container{std::move(futures)}](CoroContextPtr<std::vector<T>> ctx)
->>>>>>> add1de94
     {
         std::vector<T> result;
         result.reserve(container.size());
